import hashlib
import json
from queue import Queue
from typing import Any, Callable, Dict
import copy  # Added this import at the top of the file

from starfish.common.logger import get_logger
from starfish.data_factory.constants import (
    IDX,
    RECORD_STATUS,
    STATUS_COMPLETED,
)
from starfish.data_factory.job_manager import JobManager
from starfish.data_factory.storage.base import Storage
from starfish.data_factory.utils.state import MutableSharedState

logger = get_logger(__name__)


class JobManagerRerun(JobManager):
    """Manages the re-execution of data generation jobs from where they left off.

    This class extends JobManager to handle job reruns by:
    - Retrieving previous job state from storage
    - Skipping already completed tasks
    - Continuing execution of incomplete tasks
    - Maintaining accurate counters for completed/failed/duplicate/filtered records

    Args:
        master_job_config (Dict[str, Any]): Configuration dictionary containing job parameters
            including max_concurrency, target_count, and task configurations.
        storage (Storage): Storage instance for persisting job results and metadata.
        user_func (Callable): User-defined function to execute for each task.
        input_data_queue (Queue, optional): Queue containing input data for the job.
            Defaults to an empty Queue.

    Attributes:
        Inherits all attributes from JobManager and adds:
        - total_count (int): Total records processed in previous run
        - failed_count (int): Failed records from previous run
        - duplicate_count (int): Duplicate records from previous run
        - filtered_count (int): Filtered records from previous run
        - completed_count (int): Completed records from previous run
    """

    def __init__(self, master_job_config: Dict[str, Any], state: MutableSharedState, storage: Storage, user_func: Callable, input_data_queue: Queue = None):
        """Initialize the JobManager with job configuration and storage.

        Args:
            master_job_config: Dictionary containing job configuration parameters including:
                - max_concurrency: Maximum number of concurrent tasks
                - target_count: Target number of records to generate
                - user_func: Function to execute for each task
                - on_record_complete: List of hooks to run after record completion
                - on_record_error: List of hooks to run on record error
            state: MutableSharedState instance for storing job state
            storage: Storage instance for persisting job results and metadata
            user_func: User-defined function to execute for each task
            input_data_queue: Queue containing input data for the job. Defaults to an empty Queue.
        """
        # self.setup_input_output_queue()
        super().__init__(master_job_config, state, storage, user_func, input_data_queue)

    async def setup_input_output_queue(self):
        """Initialize input/output queues for job resume."""
        # Extract and clean up previous job data
        input_data = self._extract_previous_job_data()
        master_job = self._extract_master_job()

        # Log resume status
        self._log_resume_status(master_job, input_data)

        # Initialize counters from previous run
        self._initialize_counters_rerun(master_job, len(input_data))

        # Process input data and handle completed tasks
<<<<<<< HEAD
        input_data_hashed = self._process_input_data(input_data)
        await self._handle_completed_tasks(input_data_hashed)

        # Queue remaining tasks for execution
        self._queue_remaining_tasks(input_data_hashed)
=======
        input_dict = self._process_input_data(input_data)
        re_move_hashes = await self._handle_completed_tasks(input_dict)

        # Queue remaining tasks for execution
        self._queue_remaining_tasks(input_dict, re_move_hashes)
>>>>>>> 0a5b1d04

    def _extract_previous_job_data(self) -> list:
        """Extract and clean up previous job data."""
        # no need to deepcopy as it is a separate object from original_input_data in factory
        input_data = self.prev_job["input_data"]
        del self.prev_job["input_data"]
        return input_data

    def _extract_master_job(self) -> dict:
        """Extract and clean up master job reference."""
        master_job = self.prev_job["master_job"]
        del self.prev_job["master_job"]
        del self.prev_job
        return master_job

    def _log_resume_status(self, master_job: dict, input_data: list) -> None:
        """Log the status of the job at resume time."""
        logger.info("\033[1m[JOB RESUME START]\033[0m \033[33mPICKING UP FROM WHERE THE JOB WAS LEFT OFF...\033[0m\n")
        logger.info(
            f'\033[1m[RESUME PROGRESS] STATUS AT THE TIME OF RESUME:\033[0m '
            f'\033[32mCompleted: {master_job["completed_count"]} / {len(input_data)}\033[0m | '
            f'\033[31mFailed: {master_job["failed_count"]}\033[0m | '
            f'\033[31mDuplicate: {master_job["duplicate_count"]}\033[0m | '
            f'\033[33mFiltered: {master_job["filtered_count"]}\033[0m'
        )

    def _initialize_counters_rerun(self, master_job: dict, input_data_length: int) -> None:
        """Initialize counters from previous run."""
        self.total_count = master_job["total_count"]
        self.failed_count = master_job["failed_count"]
        self.duplicate_count = master_job["duplicate_count"]
        self.filtered_count = master_job["filtered_count"]
        self.completed_count = master_job["completed_count"]
        self.job_config.target_count = input_data_length

    def _process_input_data(self, input_data: list) -> list:
        """Process input data and create a hash map for tracking."""
<<<<<<< HEAD
        input_data_hashed = []
        for item in input_data:
            input_data_str = json.dumps(item, sort_keys=True) if isinstance(item, dict) else str(item)
            input_data_hash = hashlib.sha256(input_data_str.encode()).hexdigest()
            input_data_hashed.append({"data": item, "input_data_hash": input_data_hash})
        return input_data_hashed

    async def _handle_completed_tasks(self, input_data_hashed: list) -> None:
        """Handle already completed tasks by retrieving their outputs from storage."""
        remaining_items = []

        for item in input_data_hashed:
            input_data_hash = item["input_data_hash"]
=======
        input_dict = {}
        for item in input_data:
            input_data_str = json.dumps(item, sort_keys=True) if isinstance(item, dict) else str(item)
            input_data_hash = hashlib.sha256(input_data_str.encode()).hexdigest()
            input_dict[input_data_hash] = {"data": item, "data_str": input_data_str}
        return input_dict

    async def _handle_completed_tasks(self, input_dict: dict) -> list:
        """Handle already completed tasks by retrieving their outputs from storage."""
        to_removed_hashes = []
        for input_data_hash, item in input_dict.items():
>>>>>>> 0a5b1d04
            completed_tasks = await self.storage.list_execution_jobs_by_master_id_and_config_hash(self.master_job_id, input_data_hash, STATUS_COMPLETED)

            if completed_tasks:
                logger.debug("Task already run, returning output from storage")
                await self._process_completed_tasks(completed_tasks, item["data"].get(IDX, None))
            else:
                remaining_items.append(item)

<<<<<<< HEAD
        # Update the input_data_hashed list with remaining items
        input_data_hashed[:] = remaining_items
        db_completed_count = self.job_output.qsize()
        if self.completed_count != db_completed_count:
            logger.warning("completed_count not match in resume; update it")
            self.completed_count = db_completed_count
=======
            logger.debug("Task already run, returning output from storage")
            await self._process_completed_tasks(completed_tasks, item["data"].get(IDX, None))
            to_removed_hashes.append(input_data_hash)
        return to_removed_hashes
>>>>>>> 0a5b1d04

    async def _process_completed_tasks(self, completed_tasks: list, input_data_idx: int) -> None:
        """Process completed tasks and add their outputs to the job queue."""

        for task in completed_tasks:
            records_metadata = await self.storage.list_record_metadata(self.master_job_id, task.job_id)
            record_data_list = await self._get_record_data(records_metadata)
            try:
                output_tmp = {IDX: input_data_idx, RECORD_STATUS: STATUS_COMPLETED, "output": record_data_list}
            except Exception as e:
                logger.warning(f" can not process completed_task {input_data_idx} in resume; error is  {str(e)}")
            # Check if output_tmp already exists in job_output
            # have not find duplicated. to remove this check for performance
            if output_tmp not in list(self.job_output.queue):
                self.job_output.put(output_tmp)
            else:
                logger.debug("db record duplicated")

    async def _get_record_data(self, records_metadata: list) -> list:
        """Retrieve record data from storage."""
        record_data_list = []
        for record in records_metadata:
            record_data = await self.storage.get_record_data(record.output_ref)
            record_data_list.append(record_data)
        return record_data_list

<<<<<<< HEAD
    def _queue_remaining_tasks(self, input_data_hashed: list) -> None:
        """Queue remaining tasks for execution."""
        for item in input_data_hashed:
=======
    def _queue_remaining_tasks(self, input_dict: dict, to_remove_hashes: list) -> None:
        for hash_k in to_remove_hashes:
            del input_dict[hash_k]
        """Queue remaining tasks for execution."""
        for item in input_dict.values():
>>>>>>> 0a5b1d04
            logger.debug("Task not run, queuing for execution")
            try:
                self.job_input_queue.put(item["data"])
            except Exception as e:
                logger.error(str(e))

    def pop_from_list(ls: list):
        try:
            return ls.pop()
        except Exception as e:
            logger.error(str(e))<|MERGE_RESOLUTION|>--- conflicted
+++ resolved
@@ -74,19 +74,11 @@
         self._initialize_counters_rerun(master_job, len(input_data))
 
         # Process input data and handle completed tasks
-<<<<<<< HEAD
         input_data_hashed = self._process_input_data(input_data)
         await self._handle_completed_tasks(input_data_hashed)
 
         # Queue remaining tasks for execution
         self._queue_remaining_tasks(input_data_hashed)
-=======
-        input_dict = self._process_input_data(input_data)
-        re_move_hashes = await self._handle_completed_tasks(input_dict)
-
-        # Queue remaining tasks for execution
-        self._queue_remaining_tasks(input_dict, re_move_hashes)
->>>>>>> 0a5b1d04
 
     def _extract_previous_job_data(self) -> list:
         """Extract and clean up previous job data."""
@@ -124,7 +116,6 @@
 
     def _process_input_data(self, input_data: list) -> list:
         """Process input data and create a hash map for tracking."""
-<<<<<<< HEAD
         input_data_hashed = []
         for item in input_data:
             input_data_str = json.dumps(item, sort_keys=True) if isinstance(item, dict) else str(item)
@@ -138,19 +129,6 @@
 
         for item in input_data_hashed:
             input_data_hash = item["input_data_hash"]
-=======
-        input_dict = {}
-        for item in input_data:
-            input_data_str = json.dumps(item, sort_keys=True) if isinstance(item, dict) else str(item)
-            input_data_hash = hashlib.sha256(input_data_str.encode()).hexdigest()
-            input_dict[input_data_hash] = {"data": item, "data_str": input_data_str}
-        return input_dict
-
-    async def _handle_completed_tasks(self, input_dict: dict) -> list:
-        """Handle already completed tasks by retrieving their outputs from storage."""
-        to_removed_hashes = []
-        for input_data_hash, item in input_dict.items():
->>>>>>> 0a5b1d04
             completed_tasks = await self.storage.list_execution_jobs_by_master_id_and_config_hash(self.master_job_id, input_data_hash, STATUS_COMPLETED)
 
             if completed_tasks:
@@ -159,19 +137,12 @@
             else:
                 remaining_items.append(item)
 
-<<<<<<< HEAD
         # Update the input_data_hashed list with remaining items
         input_data_hashed[:] = remaining_items
         db_completed_count = self.job_output.qsize()
         if self.completed_count != db_completed_count:
             logger.warning("completed_count not match in resume; update it")
             self.completed_count = db_completed_count
-=======
-            logger.debug("Task already run, returning output from storage")
-            await self._process_completed_tasks(completed_tasks, item["data"].get(IDX, None))
-            to_removed_hashes.append(input_data_hash)
-        return to_removed_hashes
->>>>>>> 0a5b1d04
 
     async def _process_completed_tasks(self, completed_tasks: list, input_data_idx: int) -> None:
         """Process completed tasks and add their outputs to the job queue."""
@@ -181,7 +152,9 @@
             record_data_list = await self._get_record_data(records_metadata)
             try:
                 output_tmp = {IDX: input_data_idx, RECORD_STATUS: STATUS_COMPLETED, "output": record_data_list}
+                output_tmp = {IDX: input_data_idx, RECORD_STATUS: STATUS_COMPLETED, "output": record_data_list}
             except Exception as e:
+                logger.warning(f" can not process completed_task {input_data_idx} in resume; error is  {str(e)}")
                 logger.warning(f" can not process completed_task {input_data_idx} in resume; error is  {str(e)}")
             # Check if output_tmp already exists in job_output
             # have not find duplicated. to remove this check for performance
@@ -198,17 +171,9 @@
             record_data_list.append(record_data)
         return record_data_list
 
-<<<<<<< HEAD
     def _queue_remaining_tasks(self, input_data_hashed: list) -> None:
         """Queue remaining tasks for execution."""
         for item in input_data_hashed:
-=======
-    def _queue_remaining_tasks(self, input_dict: dict, to_remove_hashes: list) -> None:
-        for hash_k in to_remove_hashes:
-            del input_dict[hash_k]
-        """Queue remaining tasks for execution."""
-        for item in input_dict.values():
->>>>>>> 0a5b1d04
             logger.debug("Task not run, queuing for execution")
             try:
                 self.job_input_queue.put(item["data"])
