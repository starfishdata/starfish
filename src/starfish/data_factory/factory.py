--- conflicted
+++ resolved
@@ -213,48 +213,6 @@
         logger.debug(f"  - Saved request config to: {self.config_ref}")
 
     @async_wrapper()
-<<<<<<< HEAD
-=======
-    async def _set_input_data_from_master_job(self):
-        master_job = await self.factory_storage.get_master_job(self.config.master_job_id)
-        if master_job:
-            master_job_config_data = await self.factory_storage.get_request_config(master_job.request_config_ref)
-            # Convert list to dict with count tracking using hash values
-            input_data = master_job_config_data.get("input_data")
-            logger.info(
-                f"\033[1m[RE-RUN START]\033[0m "
-                f"\033[33mPICKING UP FROM WHERE THE JOB WAS LEFT OFF...\033[0m\n"
-                f"\033[1m[RE-RUN PROGRESS]STATUS AT THE TIME OF RE-RUN:\033[0m "
-                f"\033[32mCompleted: {master_job.completed_record_count} / {len(input_data)}\033[0m | "
-                f"\033[31mFailed: {master_job.failed_record_count}\033[0m | "
-                f"\033[31mDuplicate: {master_job.duplicate_record_count}\033[0m | "
-                f"\033[33mFiltered: {master_job.filtered_record_count}\033[0m"
-            )
-            # update job manager counters; completed is not included; will be updated in the job manager
-            self.job_manager.total_count = (
-                master_job.completed_record_count + master_job.failed_record_count + master_job.duplicate_record_count + master_job.filtered_record_count
-            )
-            self.job_manager.failed_count = master_job.failed_record_count
-            self.job_manager.duplicate_count = master_job.duplicate_record_count
-            self.job_manager.filtered_count = master_job.filtered_record_count
-            self.job_manager.completed_count = master_job.completed_record_count
-            input_dict = {}
-            for item in input_data:
-                self.input_data.put(item)
-                if isinstance(item, dict):
-                    input_data_str = json.dumps(item, sort_keys=True)
-                else:
-                    input_data_str = str(item)
-                input_data_hash = hashlib.sha256(input_data_str.encode()).hexdigest()
-                if input_data_hash in input_dict:
-                    input_dict[input_data_hash]["count"] += 1
-                else:
-                    input_dict[input_data_hash] = {"data": item, "data_str": input_data_str, "count": 1}
-            self.job_config["input_dict"] = input_dict
-            self.job_config[RUN_MODE] = RUN_MODE_RE_RUN
-
-    @async_wrapper()
->>>>>>> b57640fd
     async def _log_master_job_start(self):
         # Now create the master job
         master_job = GenerationMasterJob(
