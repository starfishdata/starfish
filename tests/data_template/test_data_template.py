--- conflicted
+++ resolved
@@ -127,8 +127,6 @@
 
 
 @pytest.mark.asyncio
-<<<<<<< HEAD
-=======
 async def test_gen_cities_info():
     data_gen_template.list()
     city_name = ["San Francisco", "New York", "Los Angeles"] * 5
@@ -141,7 +139,6 @@
 
 @pytest.mark.asyncio
 @pytest.mark.skipif(os.getenv("CI") == "true", reason="Skipping in CI environment")
->>>>>>> 3ac73de6
 async def test_get_generate_by_topic_Success():
     data_gen_template.list()
     topic_generator_temp = data_gen_template.get("starfish/generate_by_topic")
@@ -170,9 +167,6 @@
     # results = topic_generator_temp.run(input_data.model_dump())
     results = await topic_generator_temp.run(input_data)
 
-<<<<<<< HEAD
-    assert len(results) == num_records
-=======
     assert len(results) == num_records
 
 
@@ -202,5 +196,4 @@
     # results = topic_generator_temp.run(input_data.model_dump())
     results = await generate_func_call_dataset.run(input_data)
 
-    assert len(results) == input_data["num_records"]
->>>>>>> 3ac73de6
+    assert len(results) == input_data["num_records"]