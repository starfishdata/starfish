{
 "cells": [
  {
   "cell_type": "markdown",
   "metadata": {},
   "source": [
    "# Google Colab Version: [Open this notebook in Google Colab](https://colab.research.google.com/github/starfishdata/starfish/blob/main/examples/data_factory.ipynb)"
   ]
  },
  {
   "cell_type": "markdown",
   "metadata": {},
   "source": [
    "#### Dependencies "
   ]
  },
  {
   "cell_type": "code",
   "execution_count": 11,
   "metadata": {},
   "outputs": [
    {
     "name": "stdout",
     "output_type": "stream",
     "text": [
      "Requirement already satisfied: starfish-core in /Users/zhengisamazing/Library/Caches/pypoetry/virtualenvs/starfish-T7IInzTH-py3.11/lib/python3.11/site-packages (0.1.0)\n",
      "Requirement already satisfied: aiofiles<25.0.0,>=24.1.0 in /Users/zhengisamazing/Library/Caches/pypoetry/virtualenvs/starfish-T7IInzTH-py3.11/lib/python3.11/site-packages (from starfish-core) (24.1.0)\n",
      "Requirement already satisfied: aiosqlite<0.22.0,>=0.21.0 in /Users/zhengisamazing/Library/Caches/pypoetry/virtualenvs/starfish-T7IInzTH-py3.11/lib/python3.11/site-packages (from starfish-core) (0.21.0)\n",
      "Requirement already satisfied: cachetools<6.0.0,>=5.5.2 in /Users/zhengisamazing/Library/Caches/pypoetry/virtualenvs/starfish-T7IInzTH-py3.11/lib/python3.11/site-packages (from starfish-core) (5.5.2)\n",
      "Requirement already satisfied: litellm<2.0.0,>=1.65.1 in /Users/zhengisamazing/Library/Caches/pypoetry/virtualenvs/starfish-T7IInzTH-py3.11/lib/python3.11/site-packages (from starfish-core) (1.65.1)\n",
      "Requirement already satisfied: loguru<0.8.0,>=0.7.3 in /Users/zhengisamazing/Library/Caches/pypoetry/virtualenvs/starfish-T7IInzTH-py3.11/lib/python3.11/site-packages (from starfish-core) (0.7.3)\n",
      "Requirement already satisfied: ollama<0.5.0,>=0.4.7 in /Users/zhengisamazing/Library/Caches/pypoetry/virtualenvs/starfish-T7IInzTH-py3.11/lib/python3.11/site-packages (from starfish-core) (0.4.7)\n",
      "Requirement already satisfied: platformdirs<5.0.0,>=4.1.0 in /Users/zhengisamazing/Library/Caches/pypoetry/virtualenvs/starfish-T7IInzTH-py3.11/lib/python3.11/site-packages (from starfish-core) (4.3.7)\n",
      "Requirement already satisfied: psutil<8.0.0,>=7.0.0 in /Users/zhengisamazing/Library/Caches/pypoetry/virtualenvs/starfish-T7IInzTH-py3.11/lib/python3.11/site-packages (from starfish-core) (7.0.0)\n",
      "Requirement already satisfied: python-dotenv<2.0.0,>=1.1.0 in /Users/zhengisamazing/Library/Caches/pypoetry/virtualenvs/starfish-T7IInzTH-py3.11/lib/python3.11/site-packages (from starfish-core) (1.1.0)\n",
      "Requirement already satisfied: typing-extensions<5.0.0,>=4.0.0 in /Users/zhengisamazing/Library/Caches/pypoetry/virtualenvs/starfish-T7IInzTH-py3.11/lib/python3.11/site-packages (from starfish-core) (4.13.0)\n",
      "Requirement already satisfied: aiohttp in /Users/zhengisamazing/Library/Caches/pypoetry/virtualenvs/starfish-T7IInzTH-py3.11/lib/python3.11/site-packages (from litellm<2.0.0,>=1.65.1->starfish-core) (3.11.16)\n",
      "Requirement already satisfied: click in /Users/zhengisamazing/Library/Caches/pypoetry/virtualenvs/starfish-T7IInzTH-py3.11/lib/python3.11/site-packages (from litellm<2.0.0,>=1.65.1->starfish-core) (8.1.8)\n",
      "Requirement already satisfied: httpx>=0.23.0 in /Users/zhengisamazing/Library/Caches/pypoetry/virtualenvs/starfish-T7IInzTH-py3.11/lib/python3.11/site-packages (from litellm<2.0.0,>=1.65.1->starfish-core) (0.28.1)\n",
      "Requirement already satisfied: importlib-metadata>=6.8.0 in /Users/zhengisamazing/Library/Caches/pypoetry/virtualenvs/starfish-T7IInzTH-py3.11/lib/python3.11/site-packages (from litellm<2.0.0,>=1.65.1->starfish-core) (8.6.1)\n",
      "Requirement already satisfied: jinja2<4.0.0,>=3.1.2 in /Users/zhengisamazing/Library/Caches/pypoetry/virtualenvs/starfish-T7IInzTH-py3.11/lib/python3.11/site-packages (from litellm<2.0.0,>=1.65.1->starfish-core) (3.1.6)\n",
      "Requirement already satisfied: jsonschema<5.0.0,>=4.22.0 in /Users/zhengisamazing/Library/Caches/pypoetry/virtualenvs/starfish-T7IInzTH-py3.11/lib/python3.11/site-packages (from litellm<2.0.0,>=1.65.1->starfish-core) (4.23.0)\n",
      "Requirement already satisfied: openai>=1.68.2 in /Users/zhengisamazing/Library/Caches/pypoetry/virtualenvs/starfish-T7IInzTH-py3.11/lib/python3.11/site-packages (from litellm<2.0.0,>=1.65.1->starfish-core) (1.70.0)\n",
      "Requirement already satisfied: pydantic<3.0.0,>=2.0.0 in /Users/zhengisamazing/Library/Caches/pypoetry/virtualenvs/starfish-T7IInzTH-py3.11/lib/python3.11/site-packages (from litellm<2.0.0,>=1.65.1->starfish-core) (2.11.1)\n",
      "Requirement already satisfied: tiktoken>=0.7.0 in /Users/zhengisamazing/Library/Caches/pypoetry/virtualenvs/starfish-T7IInzTH-py3.11/lib/python3.11/site-packages (from litellm<2.0.0,>=1.65.1->starfish-core) (0.9.0)\n",
      "Requirement already satisfied: tokenizers in /Users/zhengisamazing/Library/Caches/pypoetry/virtualenvs/starfish-T7IInzTH-py3.11/lib/python3.11/site-packages (from litellm<2.0.0,>=1.65.1->starfish-core) (0.21.1)\n",
      "Requirement already satisfied: anyio in /Users/zhengisamazing/Library/Caches/pypoetry/virtualenvs/starfish-T7IInzTH-py3.11/lib/python3.11/site-packages (from httpx>=0.23.0->litellm<2.0.0,>=1.65.1->starfish-core) (4.9.0)\n",
      "Requirement already satisfied: certifi in /Users/zhengisamazing/Library/Caches/pypoetry/virtualenvs/starfish-T7IInzTH-py3.11/lib/python3.11/site-packages (from httpx>=0.23.0->litellm<2.0.0,>=1.65.1->starfish-core) (2025.1.31)\n",
      "Requirement already satisfied: httpcore==1.* in /Users/zhengisamazing/Library/Caches/pypoetry/virtualenvs/starfish-T7IInzTH-py3.11/lib/python3.11/site-packages (from httpx>=0.23.0->litellm<2.0.0,>=1.65.1->starfish-core) (1.0.7)\n",
      "Requirement already satisfied: idna in /Users/zhengisamazing/Library/Caches/pypoetry/virtualenvs/starfish-T7IInzTH-py3.11/lib/python3.11/site-packages (from httpx>=0.23.0->litellm<2.0.0,>=1.65.1->starfish-core) (3.10)\n",
      "Requirement already satisfied: h11<0.15,>=0.13 in /Users/zhengisamazing/Library/Caches/pypoetry/virtualenvs/starfish-T7IInzTH-py3.11/lib/python3.11/site-packages (from httpcore==1.*->httpx>=0.23.0->litellm<2.0.0,>=1.65.1->starfish-core) (0.14.0)\n",
      "Requirement already satisfied: zipp>=3.20 in /Users/zhengisamazing/Library/Caches/pypoetry/virtualenvs/starfish-T7IInzTH-py3.11/lib/python3.11/site-packages (from importlib-metadata>=6.8.0->litellm<2.0.0,>=1.65.1->starfish-core) (3.21.0)\n",
      "Requirement already satisfied: MarkupSafe>=2.0 in /Users/zhengisamazing/Library/Caches/pypoetry/virtualenvs/starfish-T7IInzTH-py3.11/lib/python3.11/site-packages (from jinja2<4.0.0,>=3.1.2->litellm<2.0.0,>=1.65.1->starfish-core) (3.0.2)\n",
      "Requirement already satisfied: attrs>=22.2.0 in /Users/zhengisamazing/Library/Caches/pypoetry/virtualenvs/starfish-T7IInzTH-py3.11/lib/python3.11/site-packages (from jsonschema<5.0.0,>=4.22.0->litellm<2.0.0,>=1.65.1->starfish-core) (25.3.0)\n",
      "Requirement already satisfied: jsonschema-specifications>=2023.03.6 in /Users/zhengisamazing/Library/Caches/pypoetry/virtualenvs/starfish-T7IInzTH-py3.11/lib/python3.11/site-packages (from jsonschema<5.0.0,>=4.22.0->litellm<2.0.0,>=1.65.1->starfish-core) (2024.10.1)\n",
      "Requirement already satisfied: referencing>=0.28.4 in /Users/zhengisamazing/Library/Caches/pypoetry/virtualenvs/starfish-T7IInzTH-py3.11/lib/python3.11/site-packages (from jsonschema<5.0.0,>=4.22.0->litellm<2.0.0,>=1.65.1->starfish-core) (0.36.2)\n",
      "Requirement already satisfied: rpds-py>=0.7.1 in /Users/zhengisamazing/Library/Caches/pypoetry/virtualenvs/starfish-T7IInzTH-py3.11/lib/python3.11/site-packages (from jsonschema<5.0.0,>=4.22.0->litellm<2.0.0,>=1.65.1->starfish-core) (0.24.0)\n",
      "Requirement already satisfied: distro<2,>=1.7.0 in /Users/zhengisamazing/Library/Caches/pypoetry/virtualenvs/starfish-T7IInzTH-py3.11/lib/python3.11/site-packages (from openai>=1.68.2->litellm<2.0.0,>=1.65.1->starfish-core) (1.9.0)\n",
      "Requirement already satisfied: jiter<1,>=0.4.0 in /Users/zhengisamazing/Library/Caches/pypoetry/virtualenvs/starfish-T7IInzTH-py3.11/lib/python3.11/site-packages (from openai>=1.68.2->litellm<2.0.0,>=1.65.1->starfish-core) (0.9.0)\n",
      "Requirement already satisfied: sniffio in /Users/zhengisamazing/Library/Caches/pypoetry/virtualenvs/starfish-T7IInzTH-py3.11/lib/python3.11/site-packages (from openai>=1.68.2->litellm<2.0.0,>=1.65.1->starfish-core) (1.3.1)\n",
      "Requirement already satisfied: tqdm>4 in /Users/zhengisamazing/Library/Caches/pypoetry/virtualenvs/starfish-T7IInzTH-py3.11/lib/python3.11/site-packages (from openai>=1.68.2->litellm<2.0.0,>=1.65.1->starfish-core) (4.67.1)\n",
      "Requirement already satisfied: annotated-types>=0.6.0 in /Users/zhengisamazing/Library/Caches/pypoetry/virtualenvs/starfish-T7IInzTH-py3.11/lib/python3.11/site-packages (from pydantic<3.0.0,>=2.0.0->litellm<2.0.0,>=1.65.1->starfish-core) (0.7.0)\n",
      "Requirement already satisfied: pydantic-core==2.33.0 in /Users/zhengisamazing/Library/Caches/pypoetry/virtualenvs/starfish-T7IInzTH-py3.11/lib/python3.11/site-packages (from pydantic<3.0.0,>=2.0.0->litellm<2.0.0,>=1.65.1->starfish-core) (2.33.0)\n",
      "Requirement already satisfied: typing-inspection>=0.4.0 in /Users/zhengisamazing/Library/Caches/pypoetry/virtualenvs/starfish-T7IInzTH-py3.11/lib/python3.11/site-packages (from pydantic<3.0.0,>=2.0.0->litellm<2.0.0,>=1.65.1->starfish-core) (0.4.0)\n",
      "Requirement already satisfied: regex>=2022.1.18 in /Users/zhengisamazing/Library/Caches/pypoetry/virtualenvs/starfish-T7IInzTH-py3.11/lib/python3.11/site-packages (from tiktoken>=0.7.0->litellm<2.0.0,>=1.65.1->starfish-core) (2024.11.6)\n",
      "Requirement already satisfied: requests>=2.26.0 in /Users/zhengisamazing/Library/Caches/pypoetry/virtualenvs/starfish-T7IInzTH-py3.11/lib/python3.11/site-packages (from tiktoken>=0.7.0->litellm<2.0.0,>=1.65.1->starfish-core) (2.32.3)\n",
      "Requirement already satisfied: aiohappyeyeballs>=2.3.0 in /Users/zhengisamazing/Library/Caches/pypoetry/virtualenvs/starfish-T7IInzTH-py3.11/lib/python3.11/site-packages (from aiohttp->litellm<2.0.0,>=1.65.1->starfish-core) (2.6.1)\n",
      "Requirement already satisfied: aiosignal>=1.1.2 in /Users/zhengisamazing/Library/Caches/pypoetry/virtualenvs/starfish-T7IInzTH-py3.11/lib/python3.11/site-packages (from aiohttp->litellm<2.0.0,>=1.65.1->starfish-core) (1.3.2)\n",
      "Requirement already satisfied: frozenlist>=1.1.1 in /Users/zhengisamazing/Library/Caches/pypoetry/virtualenvs/starfish-T7IInzTH-py3.11/lib/python3.11/site-packages (from aiohttp->litellm<2.0.0,>=1.65.1->starfish-core) (1.5.0)\n",
      "Requirement already satisfied: multidict<7.0,>=4.5 in /Users/zhengisamazing/Library/Caches/pypoetry/virtualenvs/starfish-T7IInzTH-py3.11/lib/python3.11/site-packages (from aiohttp->litellm<2.0.0,>=1.65.1->starfish-core) (6.3.1)\n",
      "Requirement already satisfied: propcache>=0.2.0 in /Users/zhengisamazing/Library/Caches/pypoetry/virtualenvs/starfish-T7IInzTH-py3.11/lib/python3.11/site-packages (from aiohttp->litellm<2.0.0,>=1.65.1->starfish-core) (0.3.1)\n",
      "Requirement already satisfied: yarl<2.0,>=1.17.0 in /Users/zhengisamazing/Library/Caches/pypoetry/virtualenvs/starfish-T7IInzTH-py3.11/lib/python3.11/site-packages (from aiohttp->litellm<2.0.0,>=1.65.1->starfish-core) (1.18.3)\n",
      "Requirement already satisfied: huggingface-hub<1.0,>=0.16.4 in /Users/zhengisamazing/Library/Caches/pypoetry/virtualenvs/starfish-T7IInzTH-py3.11/lib/python3.11/site-packages (from tokenizers->litellm<2.0.0,>=1.65.1->starfish-core) (0.30.1)\n",
      "Requirement already satisfied: filelock in /Users/zhengisamazing/Library/Caches/pypoetry/virtualenvs/starfish-T7IInzTH-py3.11/lib/python3.11/site-packages (from huggingface-hub<1.0,>=0.16.4->tokenizers->litellm<2.0.0,>=1.65.1->starfish-core) (3.18.0)\n",
      "Requirement already satisfied: fsspec>=2023.5.0 in /Users/zhengisamazing/Library/Caches/pypoetry/virtualenvs/starfish-T7IInzTH-py3.11/lib/python3.11/site-packages (from huggingface-hub<1.0,>=0.16.4->tokenizers->litellm<2.0.0,>=1.65.1->starfish-core) (2025.3.2)\n",
      "Requirement already satisfied: packaging>=20.9 in /Users/zhengisamazing/Library/Caches/pypoetry/virtualenvs/starfish-T7IInzTH-py3.11/lib/python3.11/site-packages (from huggingface-hub<1.0,>=0.16.4->tokenizers->litellm<2.0.0,>=1.65.1->starfish-core) (24.2)\n",
      "Requirement already satisfied: pyyaml>=5.1 in /Users/zhengisamazing/Library/Caches/pypoetry/virtualenvs/starfish-T7IInzTH-py3.11/lib/python3.11/site-packages (from huggingface-hub<1.0,>=0.16.4->tokenizers->litellm<2.0.0,>=1.65.1->starfish-core) (6.0.2)\n",
      "Requirement already satisfied: charset-normalizer<4,>=2 in /Users/zhengisamazing/Library/Caches/pypoetry/virtualenvs/starfish-T7IInzTH-py3.11/lib/python3.11/site-packages (from requests>=2.26.0->tiktoken>=0.7.0->litellm<2.0.0,>=1.65.1->starfish-core) (3.4.1)\n",
      "Requirement already satisfied: urllib3<3,>=1.21.1 in /Users/zhengisamazing/Library/Caches/pypoetry/virtualenvs/starfish-T7IInzTH-py3.11/lib/python3.11/site-packages (from requests>=2.26.0->tiktoken>=0.7.0->litellm<2.0.0,>=1.65.1->starfish-core) (2.3.0)\n",
      "Note: you may need to restart the kernel to use updated packages.\n"
     ]
    }
   ],
   "source": [
    "%pip install starfish-core"
   ]
  },
  {
   "cell_type": "code",
   "execution_count": 1,
   "metadata": {},
   "outputs": [],
   "source": [
    "## Fix for Jupyter Notebook only — do NOT use in production\n",
    "## Enables async code execution in notebooks, but may cause issues with sync/async issues\n",
    "## For production, please run in standard .py files without this workaround\n",
    "## See: https://github.com/erdewit/nest_asyncio for more details\n",
    "import nest_asyncio\n",
    "nest_asyncio.apply()\n",
    "\n",
    "from starfish import StructuredLLM, data_factory\n",
    "from starfish.llm.utils import merge_structured_outputs\n",
    "\n",
    "from starfish.common.env_loader import load_env_file ## Load environment variables from .env file\n",
    "load_env_file()"
   ]
  },
  {
   "cell_type": "code",
   "execution_count": 2,
   "metadata": {},
   "outputs": [],
   "source": [
    "# setup your openai api key if not already set\n",
    "# import os\n",
    "# os.environ[\"OPENAI_API_KEY\"] = \"your_key_here\"\n",
    "\n",
    "# If you dont have any API key, please navigate to local model section"
   ]
  },
  {
   "cell_type": "code",
   "execution_count": 3,
   "metadata": {},
   "outputs": [],
   "source": [
    "## Helper function mock llm call\n",
    "# When developing data pipelines with LLMs, making thousands of real API calls\n",
    "# can be expensive. Using mock LLM calls lets you test your pipeline's reliability,\n",
    "# failure handling, and recovery without spending money on API calls.\n",
    "from starfish.data_factory.utils.mock import mock_llm_call"
   ]
  },
  {
   "cell_type": "markdown",
   "metadata": {},
   "source": [
    "#### 1. Your First Data Factory: Simple Scaling\n",
    "\n",
    "The @data_factory decorator transforms any async function into a scalable data processing pipeline.\n",
    "It handles:\n",
    "- Parallel execution \n",
    "- Automatic batching\n",
    "- Error handling & retries\n",
    "- Progress tracking\n",
    "\n",
    "Let's start with a single LLM call and then show how easy it is to scale it.\n"
   ]
  },
  {
   "cell_type": "code",
   "execution_count": 4,
   "metadata": {},
   "outputs": [
    {
     "data": {
      "text/plain": [
       "[{'fact': 'New Yorkers consume around 1,000,000 slices of pizza every day, which means if you laid them all in a line, they would stretch from the Statue of Liberty to the Eiffel Tower... and back!'}]"
      ]
     },
     "execution_count": 4,
     "metadata": {},
     "output_type": "execute_result"
    }
   ],
   "source": [
    "# First, create a StructuredLLM instance for generating facts about cities\n",
    "json_llm = StructuredLLM(\n",
    "    model_name = \"openai/gpt-4o-mini\",\n",
    "    prompt = \"Funny facts about city {{city_name}}.\",\n",
    "    output_schema = [{'name': 'fact', 'type': 'str'}],\n",
    "    model_kwargs = {\"temperature\": 0.7},\n",
    ")\n",
    "\n",
    "json_llm_response = await json_llm.run(city_name='New York')\n",
    "json_llm_response.data"
   ]
  },
  {
   "cell_type": "code",
   "execution_count": 5,
   "metadata": {},
   "outputs": [
    {
     "name": "stdout",
     "output_type": "stream",
     "text": [
      "\u001b[32m2025-04-25 10:16:32\u001b[0m | \u001b[1mINFO    \u001b[0m | \u001b[1m\u001b[1m[JOB START]\u001b[0m \u001b[36mMaster Job ID: 8c926411-63e7-4dc6-98c9-861c3489fb8b\u001b[0m | \u001b[33mLogging progress every 3 seconds\u001b[0m\u001b[0m\n",
      "\u001b[32m2025-04-25 10:16:32\u001b[0m | \u001b[1mINFO    \u001b[0m | \u001b[1m[JOB PROGRESS] \u001b[32mCompleted: 0/5\u001b[0m | \u001b[33mRunning: 5\u001b[0m | \u001b[36mAttempted: 0\u001b[0m    (\u001b[32mCompleted: 0\u001b[0m, \u001b[31mFailed: 0\u001b[0m, \u001b[35mFiltered: 0\u001b[0m, \u001b[34mDuplicate: 0\u001b[0m)\u001b[0m\n",
      "Processing New York at 2025-04-25 10:16:32.524033\n",
      "Processing London at 2025-04-25 10:16:32.524286\n",
      "Processing Tokyo at 2025-04-25 10:16:32.524979\n",
      "Processing Paris at 2025-04-25 10:16:32.525535\n",
      "Processing Sydney at 2025-04-25 10:16:32.526729\n",
      "\u001b[32m2025-04-25 10:16:34\u001b[0m | \u001b[1mINFO    \u001b[0m | \u001b[1mSending telemetry event, TELEMETRY_ENABLED=true\u001b[0m\n",
      "\u001b[32m2025-04-25 10:16:34\u001b[0m | \u001b[1mINFO    \u001b[0m | \u001b[1m[JOB FINISHED] \u001b[1mFinal Status:\u001b[0m \u001b[32mCompleted: 5/5\u001b[0m | \u001b[33mAttempted: 5\u001b[0m (Failed: 0, Filtered: 0, Duplicate: 0)\u001b[0m\n"
     ]
    },
    {
     "data": {
      "text/plain": [
       "[{'fact': \"In Tokyo, there's a train station called 'Shinjuku' that handles more passengers each day than the entire population of the United States!\"},\n",
       " {'fact': \"London has a 'secret' underground city known as the 'London Stone', which is said to have magical powers, making it one of the city's most famous and quirky legends!\"},\n",
       " {'fact': 'In Paris, you can legally marry a dead person! This quirky law allows for posthumous marriages, as long as you can prove that the deceased had intended to marry you before their untimely demise.'},\n",
       " {'fact': 'In New York City, there are more than 25,000 licensed taxis, but only about 1,200 of them are actually yellow. The rest are a rainbow of colors, including pink, blue, and even animal print!'},\n",
       " {'fact': 'Sydney has a beach where you can surf, swim, and even watch a film – all in one day! Just don’t forget your sunscreen and popcorn!'}]"
      ]
     },
     "execution_count": 5,
     "metadata": {},
     "output_type": "execute_result"
    }
   ],
   "source": [
    "# Now, scale to multiple cities using data_factory\n",
    "# Just add the @data_factory decorator to process many cities in parallel\n",
    "\n",
    "from datetime import datetime\n",
    "@data_factory(max_concurrency=10)\n",
    "async def process_json_llm(city_name: str):\n",
    "    ## Adding a print statement to indicate the start of the processing\n",
    "    print(f\"Processing {city_name} at {datetime.now()}\")\n",
    "    json_llm_response = await json_llm.run(city_name=city_name)\n",
    "    return json_llm_response.data\n",
    "\n",
    "# This is all it takes to scale from one city to many cities!\n",
    "process_json_llm.run(city_name=[\"New York\", \"London\", \"Tokyo\", \"Paris\", \"Sydney\"])"
   ]
  },
  {
   "cell_type": "markdown",
   "metadata": {},
   "source": [
    "#### 2. Works with any aysnc function\n",
    "\n",
    "Data Factory works with any async function, not just LLM calls, you can build complex pipelines involving multiple LLMs, data processing, etc.\n",
    "\n",
    "Here is example of two chained structured llm"
   ]
  },
  {
   "cell_type": "code",
   "execution_count": 6,
   "metadata": {},
   "outputs": [
    {
     "name": "stdout",
     "output_type": "stream",
     "text": [
      "\u001b[32m2025-04-25 10:16:34\u001b[0m | \u001b[1mINFO    \u001b[0m | \u001b[1m\u001b[1m[JOB START]\u001b[0m \u001b[36mMaster Job ID: 466fca03-85a2-46de-b135-629cd76738f7\u001b[0m | \u001b[33mLogging progress every 3 seconds\u001b[0m\u001b[0m\n",
      "\u001b[32m2025-04-25 10:16:34\u001b[0m | \u001b[1mINFO    \u001b[0m | \u001b[1m[JOB PROGRESS] \u001b[32mCompleted: 0/3\u001b[0m | \u001b[33mRunning: 3\u001b[0m | \u001b[36mAttempted: 0\u001b[0m    (\u001b[32mCompleted: 0\u001b[0m, \u001b[31mFailed: 0\u001b[0m, \u001b[35mFiltered: 0\u001b[0m, \u001b[34mDuplicate: 0\u001b[0m)\u001b[0m\n",
      "\u001b[32m2025-04-25 10:16:37\u001b[0m | \u001b[1mINFO    \u001b[0m | \u001b[1m[JOB PROGRESS] \u001b[32mCompleted: 0/3\u001b[0m | \u001b[33mRunning: 3\u001b[0m | \u001b[36mAttempted: 0\u001b[0m    (\u001b[32mCompleted: 0\u001b[0m, \u001b[31mFailed: 0\u001b[0m, \u001b[35mFiltered: 0\u001b[0m, \u001b[34mDuplicate: 0\u001b[0m)\u001b[0m\n",
      "\u001b[32m2025-04-25 10:16:40\u001b[0m | \u001b[1mINFO    \u001b[0m | \u001b[1m[JOB PROGRESS] \u001b[32mCompleted: 0/3\u001b[0m | \u001b[33mRunning: 3\u001b[0m | \u001b[36mAttempted: 0\u001b[0m    (\u001b[32mCompleted: 0\u001b[0m, \u001b[31mFailed: 0\u001b[0m, \u001b[35mFiltered: 0\u001b[0m, \u001b[34mDuplicate: 0\u001b[0m)\u001b[0m\n",
      "\u001b[32m2025-04-25 10:16:43\u001b[0m | \u001b[1mINFO    \u001b[0m | \u001b[1m[JOB PROGRESS] \u001b[32mCompleted: 2/3\u001b[0m | \u001b[33mRunning: 1\u001b[0m | \u001b[36mAttempted: 2\u001b[0m    (\u001b[32mCompleted: 2\u001b[0m, \u001b[31mFailed: 0\u001b[0m, \u001b[35mFiltered: 0\u001b[0m, \u001b[34mDuplicate: 0\u001b[0m)\u001b[0m\n",
      "\u001b[32m2025-04-25 10:16:44\u001b[0m | \u001b[1mINFO    \u001b[0m | \u001b[1mSending telemetry event, TELEMETRY_ENABLED=true\u001b[0m\n",
      "\u001b[32m2025-04-25 10:16:44\u001b[0m | \u001b[1mINFO    \u001b[0m | \u001b[1m[JOB FINISHED] \u001b[1mFinal Status:\u001b[0m \u001b[32mCompleted: 3/3\u001b[0m | \u001b[33mAttempted: 3\u001b[0m (Failed: 0, Filtered: 0, Duplicate: 0)\u001b[0m\n"
     ]
    }
   ],
   "source": [
    "# Example of a more complex function that chains multiple LLM calls\n",
    "# This was grabbed from structured llm examples \n",
    "\n",
    "@data_factory(max_concurrency=10)\n",
    "async def complex_process_cities(topic: str):\n",
    "    ## topic → generator_llm → rating_llm → merged results\n",
    "    # First LLM to generate question/answer pairs\n",
    "    generator_llm = StructuredLLM(\n",
    "        model_name=\"openai/gpt-4o-mini\",\n",
    "        prompt=\"Generate question/answer pairs about {{topic}}.\",\n",
    "        output_schema=[\n",
    "            {\"name\": \"question\", \"type\": \"str\"},\n",
    "            {\"name\": \"answer\", \"type\": \"str\"}\n",
    "        ],\n",
    "    )\n",
    "\n",
    "    # Second LLM to rate the generated pairs\n",
    "    rater_llm = StructuredLLM(\n",
    "        model_name=\"openai/gpt-4o-mini\",\n",
    "        prompt='''Rate the following Q&A pairs based on accuracy and clarity (1-10).\n",
    "        Pairs: {{generated_pairs}}''',\n",
    "        output_schema=[\n",
    "            {\"name\": \"accuracy_rating\", \"type\": \"int\"},\n",
    "            {\"name\": \"clarity_rating\", \"type\": \"int\"}\n",
    "        ],\n",
    "        model_kwargs={\"temperature\": 0.5}\n",
    ")\n",
    "\n",
    "    generation_response = await generator_llm.run(topic=topic, num_records=5)\n",
    "    rating_response = await rater_llm.run(generated_pairs=generation_response.data)\n",
    "    \n",
    "    # Merge the results\n",
    "    return merge_structured_outputs(generation_response.data, rating_response.data)\n",
    "\n",
    "\n",
    "### To save on token here we only use 3 topics as example\n",
    "complex_process_cities_data = complex_process_cities.run(topic=['Science', 'History', 'Technology'])"
   ]
  },
  {
   "cell_type": "code",
   "execution_count": 7,
   "metadata": {},
   "outputs": [
    {
     "name": "stdout",
     "output_type": "stream",
     "text": [
      "15\n",
      "[{'question': 'What is the primary function of a CPU in a computer?', 'answer': 'The CPU, or Central Processing Unit, is responsible for executing instructions and processing data in a computer system.', 'accuracy_rating': 10, 'clarity_rating': 10}, {'question': 'What does IoT stand for and what is its significance?', 'answer': 'IoT stands for Internet of Things, which refers to the interconnection of everyday devices to the internet, allowing them to send and receive data, thereby enhancing efficiency and convenience.', 'accuracy_rating': 10, 'clarity_rating': 10}, {'question': 'What is the difference between RAM and ROM?', 'answer': 'RAM (Random Access Memory) is volatile memory that temporarily stores data and applications currently in use, while ROM (Read-Only Memory) is non-volatile memory that permanently stores firmware and system software.', 'accuracy_rating': 10, 'clarity_rating': 10}, {'question': 'What is cloud computing?', 'answer': 'Cloud computing is the delivery of computing services over the internet, enabling users to access and store data and applications on remote servers rather than on local computers.', 'accuracy_rating': 10, 'clarity_rating': 10}, {'question': 'What are the benefits of using artificial intelligence in business?', 'answer': 'Artificial intelligence can enhance efficiency, improve decision-making, personalize customer experiences, automate repetitive tasks, and generate insights from data analytics in business operations.', 'accuracy_rating': 10, 'clarity_rating': 10}, {'question': 'What is the chemical formula for water?', 'answer': 'The chemical formula for water is H2O.', 'accuracy_rating': 10, 'clarity_rating': 10}, {'question': 'What is the process by which plants make their own food?', 'answer': 'The process by which plants make their own food is called photosynthesis.', 'accuracy_rating': 10, 'clarity_rating': 10}, {'question': 'What is the speed of light in a vacuum?', 'answer': 'The speed of light in a vacuum is approximately 299,792 kilometers per second (or about 186,282 miles per second).', 'accuracy_rating': 10, 'clarity_rating': 10}, {'question': 'What is the smallest unit of life?', 'answer': 'The smallest unit of life is the cell.', 'accuracy_rating': 10, 'clarity_rating': 10}, {'question': 'What gas do living organisms need for respiration?', 'answer': 'Living organisms need oxygen for respiration.', 'accuracy_rating': 10, 'clarity_rating': 10}, {'question': 'What was the primary cause of World War I?', 'answer': 'The primary cause of World War I was the complex system of alliances, militarism, imperialism, and nationalism, which escalated tensions following the assassination of Archduke Franz Ferdinand of Austria in 1914.', 'accuracy_rating': 10, 'clarity_rating': 10}, {'question': 'Who was the first President of the United States?', 'answer': 'George Washington was the first President of the United States, serving from April 30, 1789, to March 4, 1797.', 'accuracy_rating': 10, 'clarity_rating': 10}, {'question': 'What year did the Berlin Wall fall?', 'answer': 'The Berlin Wall fell on November 9, 1989, symbolizing the end of the Cold War and the division between East and West Germany.', 'accuracy_rating': 10, 'clarity_rating': 10}, {'question': 'Which ancient civilization is known for creating the first known writing system?', 'answer': 'The Sumerians, who inhabited ancient Mesopotamia around 3500 BCE, are known for creating the first known writing system called cuneiform.', 'accuracy_rating': 10, 'clarity_rating': 10}, {'question': 'What was the significance of the Magna Carta?', 'answer': 'The Magna Carta, signed in 1215, was significant because it limited the power of the monarchy and established the principle that everyone, including the king, was subject to the law.', 'accuracy_rating': 10, 'clarity_rating': 10}]\n"
     ]
    }
   ],
   "source": [
    "### Each topic has 5 question/answer pairs so 3 topics has 15 pairs!\n",
    "print(len(complex_process_cities_data))\n",
    "print(complex_process_cities_data)"
   ]
  },
  {
   "cell_type": "markdown",
   "metadata": {},
   "source": [
    "#### 3. Working with Different Input Formats\n",
    "\n",
    "\n",
    "Data Factory is flexible with how you provide inputs. Let's demonstrate different ways to pass parameters to data_factory functions.\n",
    "\n",
    "'data' is a reserved keyword expecting list(dict) or tuple(dict) - this design make it super easy to pass large data and support HuggingFace and Pandas dataframe very easily"
   ]
  },
  {
   "cell_type": "code",
   "execution_count": 8,
   "metadata": {},
   "outputs": [
    {
     "data": {
      "text/plain": [
       "[{'answer': 'New York_5'}, {'answer': 'New York_2'}, {'answer': 'New York_3'}]"
      ]
     },
     "execution_count": 8,
     "metadata": {},
     "output_type": "execute_result"
    }
   ],
   "source": [
    "## We will be using mock llm call for rest of example to save on token\n",
    "## Mock LLM call is a function that simulates an LLM API call with random delays (controlled by sleep_time) and occasional failures (controlled by fail_rate)\n",
    "await mock_llm_call(city_name=\"New York\", num_records_per_city=3)"
   ]
  },
  {
   "cell_type": "code",
   "execution_count": 9,
   "metadata": {},
   "outputs": [],
   "source": [
    "@data_factory(max_concurrency=100)\n",
    "async def input_format_mock_llm(city_name: str, num_records_per_city: int):\n",
    "    return await mock_llm_call(city_name=city_name, num_records_per_city=num_records_per_city, fail_rate=0.01)"
   ]
  },
  {
   "cell_type": "code",
   "execution_count": 10,
   "metadata": {},
   "outputs": [
    {
     "name": "stdout",
     "output_type": "stream",
     "text": [
      "\u001b[32m2025-04-25 10:16:49\u001b[0m | \u001b[1mINFO    \u001b[0m | \u001b[1m\u001b[1m[JOB START]\u001b[0m \u001b[36mMaster Job ID: 05c84608-fec3-4010-8876-e59eed12bb6a\u001b[0m | \u001b[33mLogging progress every 3 seconds\u001b[0m\u001b[0m\n",
      "\u001b[32m2025-04-25 10:16:49\u001b[0m | \u001b[1mINFO    \u001b[0m | \u001b[1m[JOB PROGRESS] \u001b[32mCompleted: 0/5\u001b[0m | \u001b[33mRunning: 5\u001b[0m | \u001b[36mAttempted: 0\u001b[0m    (\u001b[32mCompleted: 0\u001b[0m, \u001b[31mFailed: 0\u001b[0m, \u001b[35mFiltered: 0\u001b[0m, \u001b[34mDuplicate: 0\u001b[0m)\u001b[0m\n",
      "\u001b[32m2025-04-25 10:16:50\u001b[0m | \u001b[1mINFO    \u001b[0m | \u001b[1mSending telemetry event, TELEMETRY_ENABLED=true\u001b[0m\n",
      "\u001b[32m2025-04-25 10:16:50\u001b[0m | \u001b[1mINFO    \u001b[0m | \u001b[1m[JOB FINISHED] \u001b[1mFinal Status:\u001b[0m \u001b[32mCompleted: 5/5\u001b[0m | \u001b[33mAttempted: 5\u001b[0m (Failed: 0, Filtered: 0, Duplicate: 0)\u001b[0m\n"
     ]
    }
   ],
   "source": [
    "# Format 1: Multiple lists that get zipped together\n",
    "input_format_data1 = input_format_mock_llm.run(city_name=[\"New York\", \"London\", \"Tokyo\", \"Paris\", \"Sydney\"], num_records_per_city=[2, 1, 1, 1, 1])"
   ]
  },
  {
   "cell_type": "code",
   "execution_count": 11,
   "metadata": {},
   "outputs": [
    {
     "name": "stdout",
     "output_type": "stream",
     "text": [
      "\u001b[32m2025-04-25 10:16:50\u001b[0m | \u001b[1mINFO    \u001b[0m | \u001b[1m\u001b[1m[JOB START]\u001b[0m \u001b[36mMaster Job ID: fedb98e5-c408-4bc8-9479-6087f4a298b7\u001b[0m | \u001b[33mLogging progress every 3 seconds\u001b[0m\u001b[0m\n",
      "\u001b[32m2025-04-25 10:16:50\u001b[0m | \u001b[1mINFO    \u001b[0m | \u001b[1m[JOB PROGRESS] \u001b[32mCompleted: 0/5\u001b[0m | \u001b[33mRunning: 5\u001b[0m | \u001b[36mAttempted: 0\u001b[0m    (\u001b[32mCompleted: 0\u001b[0m, \u001b[31mFailed: 0\u001b[0m, \u001b[35mFiltered: 0\u001b[0m, \u001b[34mDuplicate: 0\u001b[0m)\u001b[0m\n",
      "\u001b[32m2025-04-25 10:16:51\u001b[0m | \u001b[1mINFO    \u001b[0m | \u001b[1mSending telemetry event, TELEMETRY_ENABLED=true\u001b[0m\n",
      "\u001b[32m2025-04-25 10:16:51\u001b[0m | \u001b[1mINFO    \u001b[0m | \u001b[1m[JOB FINISHED] \u001b[1mFinal Status:\u001b[0m \u001b[32mCompleted: 5/5\u001b[0m | \u001b[33mAttempted: 5\u001b[0m (Failed: 0, Filtered: 0, Duplicate: 0)\u001b[0m\n"
     ]
    }
   ],
   "source": [
    "# Format 2: List + single value (single value gets broadcasted)\n",
    "input_format_data2 = input_format_mock_llm.run(city_name=[\"New York\", \"London\", \"Tokyo\", \"Paris\", \"Sydney\"], num_records_per_city=1)"
   ]
  },
  {
   "cell_type": "code",
   "execution_count": 12,
   "metadata": {},
   "outputs": [
    {
     "name": "stdout",
     "output_type": "stream",
     "text": [
      "\u001b[32m2025-04-25 10:16:51\u001b[0m | \u001b[1mINFO    \u001b[0m | \u001b[1m\u001b[1m[JOB START]\u001b[0m \u001b[36mMaster Job ID: 2f5cb7cc-83c9-4b7e-9ebb-386cd66bdd42\u001b[0m | \u001b[33mLogging progress every 3 seconds\u001b[0m\u001b[0m\n",
      "\u001b[32m2025-04-25 10:16:51\u001b[0m | \u001b[1mINFO    \u001b[0m | \u001b[1m[JOB PROGRESS] \u001b[32mCompleted: 0/5\u001b[0m | \u001b[33mRunning: 5\u001b[0m | \u001b[36mAttempted: 0\u001b[0m    (\u001b[32mCompleted: 0\u001b[0m, \u001b[31mFailed: 0\u001b[0m, \u001b[35mFiltered: 0\u001b[0m, \u001b[34mDuplicate: 0\u001b[0m)\u001b[0m\n",
      "\u001b[32m2025-04-25 10:16:52\u001b[0m | \u001b[1mINFO    \u001b[0m | \u001b[1mSending telemetry event, TELEMETRY_ENABLED=true\u001b[0m\n",
      "\u001b[32m2025-04-25 10:16:52\u001b[0m | \u001b[1mINFO    \u001b[0m | \u001b[1m[JOB FINISHED] \u001b[1mFinal Status:\u001b[0m \u001b[32mCompleted: 5/5\u001b[0m | \u001b[33mAttempted: 5\u001b[0m (Failed: 0, Filtered: 0, Duplicate: 0)\u001b[0m\n"
     ]
    }
   ],
   "source": [
    "# Format 3: Special 'data' parameter\n",
    "# 'data' is a reserved keyword expecting list(dict) or tuple(dict)\n",
    "# Makes integration with various data sources easier\n",
    "input_format_data3 = input_format_mock_llm.run(data=[{\"city_name\": \"New York\", \"num_records_per_city\": 2}, {\"city_name\": \"London\", \"num_records_per_city\": 1}, {\"city_name\": \"Tokyo\", \"num_records_per_city\": 1}, {\"city_name\": \"Paris\", \"num_records_per_city\": 1}, {\"city_name\": \"Sydney\", \"num_records_per_city\": 1}])"
   ]
  },
  {
   "cell_type": "markdown",
   "metadata": {},
   "source": [
    "#### 4. Resilient error retry\n",
    "Data Factory automatically handles errors and retries, making your pipelines robust.\n",
    "\n",
    "Let's demonstrate with a high failure rate example."
   ]
  },
  {
   "cell_type": "code",
   "execution_count": 13,
   "metadata": {},
   "outputs": [
    {
     "name": "stdout",
     "output_type": "stream",
     "text": [
      "\u001b[32m2025-04-25 10:16:56\u001b[0m | \u001b[1mINFO    \u001b[0m | \u001b[1m\u001b[1m[JOB START]\u001b[0m \u001b[36mMaster Job ID: 38c50ab6-f24b-4cba-a2c5-070130ab420e\u001b[0m | \u001b[33mLogging progress every 3 seconds\u001b[0m\u001b[0m\n",
      "\u001b[32m2025-04-25 10:16:56\u001b[0m | \u001b[1mINFO    \u001b[0m | \u001b[1m[JOB PROGRESS] \u001b[32mCompleted: 0/25\u001b[0m | \u001b[33mRunning: 25\u001b[0m | \u001b[36mAttempted: 0\u001b[0m    (\u001b[32mCompleted: 0\u001b[0m, \u001b[31mFailed: 0\u001b[0m, \u001b[35mFiltered: 0\u001b[0m, \u001b[34mDuplicate: 0\u001b[0m)\u001b[0m\n",
      "\u001b[32m2025-04-25 10:16:59\u001b[0m | \u001b[1mINFO    \u001b[0m | \u001b[1m[JOB PROGRESS] \u001b[32mCompleted: 16/25\u001b[0m | \u001b[33mRunning: 9\u001b[0m | \u001b[36mAttempted: 16\u001b[0m    (\u001b[32mCompleted: 16\u001b[0m, \u001b[31mFailed: 0\u001b[0m, \u001b[35mFiltered: 0\u001b[0m, \u001b[34mDuplicate: 0\u001b[0m)\u001b[0m\n",
      "\u001b[32m2025-04-25 10:16:59\u001b[0m | \u001b[31m\u001b[1mERROR   \u001b[0m | \u001b[31m\u001b[1mError running task: Mock LLM failed to process city: Tokyo\u001b[0m\n",
      "\u001b[32m2025-04-25 10:16:59\u001b[0m | \u001b[31m\u001b[1mERROR   \u001b[0m | \u001b[31m\u001b[1mError running task: Mock LLM failed to process city: London\u001b[0m\n",
      "\u001b[32m2025-04-25 10:16:59\u001b[0m | \u001b[31m\u001b[1mERROR   \u001b[0m | \u001b[31m\u001b[1mError running task: Mock LLM failed to process city: New York\u001b[0m\n",
      "\u001b[32m2025-04-25 10:17:02\u001b[0m | \u001b[1mINFO    \u001b[0m | \u001b[1m[JOB PROGRESS] \u001b[32mCompleted: 23/25\u001b[0m | \u001b[33mRunning: 2\u001b[0m | \u001b[36mAttempted: 26\u001b[0m    (\u001b[32mCompleted: 23\u001b[0m, \u001b[31mFailed: 3\u001b[0m, \u001b[35mFiltered: 0\u001b[0m, \u001b[34mDuplicate: 0\u001b[0m)\u001b[0m\n",
      "\u001b[32m2025-04-25 10:17:03\u001b[0m | \u001b[31m\u001b[1mERROR   \u001b[0m | \u001b[31m\u001b[1mError running task: Mock LLM failed to process city: New York\u001b[0m\n",
      "\u001b[32m2025-04-25 10:17:05\u001b[0m | \u001b[1mINFO    \u001b[0m | \u001b[1mSending telemetry event, TELEMETRY_ENABLED=true\u001b[0m\n",
      "\u001b[32m2025-04-25 10:17:05\u001b[0m | \u001b[1mINFO    \u001b[0m | \u001b[1m[JOB FINISHED] \u001b[1mFinal Status:\u001b[0m \u001b[32mCompleted: 25/25\u001b[0m | \u001b[33mAttempted: 29\u001b[0m (Failed: 4, Filtered: 0, Duplicate: 0)\u001b[0m\n",
      "\n",
      "Successfully completed 25 out of 25 tasks\n",
      "Data Factory automatically handled the failures and continued processing\n",
      "The results only include successful tasks\n"
     ]
    }
   ],
   "source": [
    "@data_factory(max_concurrency=100)\n",
    "async def high_error_rate_mock_llm(city_name: str, num_records_per_city: int):\n",
    "    return await mock_llm_call(city_name=city_name, num_records_per_city=num_records_per_city, fail_rate=0.3) # Hardcode to 30% chance of failure\n",
    "\n",
    "# Process all cities - some will fail, but data_factory keeps going\n",
    "cities = [\"New York\", \"London\", \"Tokyo\", \"Paris\", \"Sydney\"] * 5  # 25 cities\n",
    "high_error_rate_mock_lllm_data = high_error_rate_mock_llm.run(city_name=cities, num_records_per_city=1)\n",
    "\n",
    "print(f\"\\nSuccessfully completed {len(high_error_rate_mock_lllm_data)} out of {len(cities)} tasks\")\n",
    "print(\"Data Factory automatically handled the failures and continued processing\")\n",
    "print(\"The results only include successful tasks\")"
   ]
  },
  {
   "cell_type": "markdown",
   "metadata": {},
   "source": [
    "#### 5. Resume\n",
    "\n",
    "This is essential for long-running jobs with thousands of tasks.\n",
    "\n",
    "If a job is interrupted, you can pick up where you left off using one of two resume methods:\n",
    "\n",
    "\n",
    "1. **Same Session Resume**: If you're still in the same session where the job was interrupted, simply call - Same instance with .resume()\n",
    "\n",
    "2. **Cross-Session Resume**: If you've closed your notebook or lost your session, you can resume using the job ID:\n",
    "   ```python\n",
    "   from starfish import DataFactory\n",
    "   # Resume using the master job ID from a previous run\n",
    "   data_factory = DataFactory.resume_from_checkpoint(job_id=\"your_job_id\")\n",
    "   ```\n",
    "\n",
    "The key difference:\n",
    "- `resume()` uses the same DataFactory instance you defined\n",
    "- `resume_from_checkpoint()` reconstructs your DataFactory from persistent storage where tasks and progress are saved\n",
    "\n",
    "> **Note**: Google Colab users may experience issues with `resume_from_checkpoint()` due to how Colab works\n",
    "\n",
    "We're simulating an interruption here. In a real scenario, this might happen if your notebook errors out, is manually interrupted with a keyboard command, encounters API rate limits, or experiences any other issues that halt execution."
   ]
  },
  {
   "cell_type": "code",
<<<<<<< HEAD
   "execution_count": 1,
   "metadata": {},
   "outputs": [],
   "source": [
    "import nest_asyncio\n",
    "nest_asyncio.apply()\n",
    "\n",
    "from starfish import StructuredLLM, data_factory\n",
    "from starfish.llm.utils import merge_structured_outputs\n",
    "\n",
    "from starfish.common.env_loader import load_env_file ## Load environment variables from .env file\n",
    "load_env_file()\n",
    "from starfish.data_factory.utils.mock import mock_llm_call"
   ]
  },
  {
   "cell_type": "code",
   "execution_count": 2,
=======
   "execution_count": 14,
>>>>>>> 45d15911
   "metadata": {},
   "outputs": [
    {
     "name": "stdout",
     "output_type": "stream",
     "text": [
<<<<<<< HEAD
      "\u001b[32m2025-05-04 13:32:56\u001b[0m | \u001b[1mINFO    \u001b[0m | \u001b[1m\u001b[1m[JOB START]\u001b[0m \u001b[36mMaster Job ID: e674deb2-f6df-4feb-9753-49aec2efe56b\u001b[0m | \u001b[33mLogging progress every 3 seconds\u001b[0m\u001b[0m\n",
      "\u001b[32m2025-05-04 13:32:56\u001b[0m | \u001b[1mINFO    \u001b[0m | \u001b[1m[JOB PROGRESS] \u001b[32mCompleted: 0/100\u001b[0m | \u001b[33mRunning: 10\u001b[0m | \u001b[36mAttempted: 0\u001b[0m    (\u001b[32mCompleted: 0\u001b[0m, \u001b[31mFailed: 0\u001b[0m, \u001b[35mFiltered: 0\u001b[0m, \u001b[34mDuplicate: 0\u001b[0m)\u001b[0m\n",
      "\u001b[32m2025-05-04 13:32:59\u001b[0m | \u001b[1mINFO    \u001b[0m | \u001b[1m[JOB PROGRESS] \u001b[32mCompleted: 12/100\u001b[0m | \u001b[33mRunning: 10\u001b[0m | \u001b[36mAttempted: 12\u001b[0m    (\u001b[32mCompleted: 12\u001b[0m, \u001b[31mFailed: 0\u001b[0m, \u001b[35mFiltered: 0\u001b[0m, \u001b[34mDuplicate: 0\u001b[0m)\u001b[0m\n",
      "\u001b[32m2025-05-04 13:32:59\u001b[0m | \u001b[31m\u001b[1mERROR   \u001b[0m | \u001b[31m\u001b[1mError running task: Mock LLM failed to process city: London\u001b[0m\n",
      "\u001b[32m2025-05-04 13:32:59\u001b[0m | \u001b[31m\u001b[1mERROR   \u001b[0m | \u001b[31m\u001b[1mError running task: Mock LLM failed to process city: New York\u001b[0m\n",
      "\u001b[32m2025-05-04 13:33:00\u001b[0m | \u001b[1mINFO    \u001b[0m | \u001b[1m[JOB FINISHED] \u001b[1mFinal Status:\u001b[0m \u001b[32mCompleted: 14/100\u001b[0m | \u001b[33mAttempted: 16\u001b[0m (Failed: 2, Filtered: 0, Duplicate: 0)\u001b[0m\n",
      "\u001b[32m2025-05-04 13:33:00\u001b[0m | \u001b[31m\u001b[1mERROR   \u001b[0m | \u001b[31m\u001b[1mError occurred: KeyboardInterrupt\u001b[0m\n",
      "\u001b[32m2025-05-04 13:33:00\u001b[0m | \u001b[1mINFO    \u001b[0m | \u001b[1m[RESUME INFO] 🚨 Job stopped unexpectedly. You can resume the job by calling resume_from_checkpoint(master_job_id='e674deb2-f6df-4feb-9753-49aec2efe56b')\u001b[0m\n"
=======
      "\u001b[32m2025-04-25 10:17:12\u001b[0m | \u001b[1mINFO    \u001b[0m | \u001b[1m\u001b[1m[JOB START]\u001b[0m \u001b[36mMaster Job ID: b2a400b3-32e7-45ee-b8e8-c2bc7afe9f11\u001b[0m | \u001b[33mLogging progress every 3 seconds\u001b[0m\u001b[0m\n",
      "\u001b[32m2025-04-25 10:17:12\u001b[0m | \u001b[1mINFO    \u001b[0m | \u001b[1m[JOB PROGRESS] \u001b[32mCompleted: 0/100\u001b[0m | \u001b[33mRunning: 10\u001b[0m | \u001b[36mAttempted: 0\u001b[0m    (\u001b[32mCompleted: 0\u001b[0m, \u001b[31mFailed: 0\u001b[0m, \u001b[35mFiltered: 0\u001b[0m, \u001b[34mDuplicate: 0\u001b[0m)\u001b[0m\n",
      "\u001b[32m2025-04-25 10:17:15\u001b[0m | \u001b[1mINFO    \u001b[0m | \u001b[1m[JOB PROGRESS] \u001b[32mCompleted: 17/100\u001b[0m | \u001b[33mRunning: 10\u001b[0m | \u001b[36mAttempted: 17\u001b[0m    (\u001b[32mCompleted: 17\u001b[0m, \u001b[31mFailed: 0\u001b[0m, \u001b[35mFiltered: 0\u001b[0m, \u001b[34mDuplicate: 0\u001b[0m)\u001b[0m\n",
      "\u001b[32m2025-04-25 10:17:15\u001b[0m | \u001b[1mINFO    \u001b[0m | \u001b[1mSending telemetry event, TELEMETRY_ENABLED=true\u001b[0m\n",
      "\u001b[32m2025-04-25 10:17:15\u001b[0m | \u001b[31m\u001b[1mERROR   \u001b[0m | \u001b[31m\u001b[1mError occurred: KeyboardInterrupt\u001b[0m\n",
      "\u001b[32m2025-04-25 10:17:15\u001b[0m | \u001b[1mINFO    \u001b[0m | \u001b[1m[RESUME INFO] 🚨 Job stopped unexpectedly. You can resume the job by calling .resume()\u001b[0m\n",
      "\u001b[32m2025-04-25 10:17:15\u001b[0m | \u001b[1mINFO    \u001b[0m | \u001b[1m[JOB FINISHED] \u001b[1mFinal Status:\u001b[0m \u001b[32mCompleted: 20/100\u001b[0m | \u001b[33mAttempted: 20\u001b[0m (Failed: 0, Filtered: 0, Duplicate: 0)\u001b[0m\n"
>>>>>>> 45d15911
     ]
    }
   ],
   "source": [
    "@data_factory(max_concurrency=10)\n",
    "async def re_run_mock_llm(city_name: str, num_records_per_city: int):\n",
    "    return await mock_llm_call(city_name=city_name, num_records_per_city=num_records_per_city, fail_rate=0.3)\n",
    "\n",
    "cities = [\"New York\", \"London\", \"Tokyo\", \"Paris\", \"Sydney\"] * 20  # 100 cities\n",
    "re_run_mock_llm_data_1 = re_run_mock_llm.run(city_name=cities, num_records_per_city=1)"
   ]
  },
  {
   "cell_type": "code",
<<<<<<< HEAD
   "execution_count": 12,
   "metadata": {},
   "outputs": [
    {
     "name": "stdout",
     "output_type": "stream",
     "text": [
      "\u001b[32m2025-05-04 13:33:37\u001b[0m | \u001b[1mINFO    \u001b[0m | \u001b[1m\u001b[1m[JOB RESUME START]\u001b[0m \u001b[33mPICKING UP FROM WHERE THE JOB WAS LEFT OFF...\u001b[0m\n",
      "\u001b[0m\n",
      "\u001b[32m2025-05-04 13:33:37\u001b[0m | \u001b[1mINFO    \u001b[0m | \u001b[1m\u001b[1m[RESUME PROGRESS] STATUS AT THE TIME OF RESUME:\u001b[0m \u001b[32mCompleted: 100 / 100\u001b[0m | \u001b[31mFailed: 5\u001b[0m | \u001b[31mDuplicate: 0\u001b[0m | \u001b[33mFiltered: 0\u001b[0m\u001b[0m\n",
      "\u001b[32m2025-05-04 13:33:37\u001b[0m | \u001b[1mINFO    \u001b[0m | \u001b[1m[JOB FINISHED] \u001b[1mFinal Status:\u001b[0m \u001b[32mCompleted: 100/100\u001b[0m | \u001b[33mAttempted: 105\u001b[0m (Failed: 5, Filtered: 0, Duplicate: 0)\u001b[0m\n"
     ]
    }
   ],
   "source": [
    "re_run_mock_llm_data_2 = re_run_mock_llm.resume()"
   ]
  },
  {
   "cell_type": "code",
   "execution_count": 15,
   "metadata": {},
   "outputs": [
    {
     "name": "stdout",
     "output_type": "stream",
     "text": [
      "0\n"
     ]
    }
   ],
   "source": [
    "# input_data = re_run_mock_llm.get_input_data()\n",
    "# print(input_data)\n",
    "# completed_record = re_run_mock_llm.get_output_data(filter=\"completed\")\n",
    "# print(len(completed_record))\n",
    "\n",
    "failed_record = re_run_mock_llm.get_output_data(filter=\"failed\")\n",
    "print(len(failed_record))\n"
   ]
  },
  {
   "cell_type": "code",
   "execution_count": 5,
   "metadata": {},
   "outputs": [
    {
     "name": "stdout",
     "output_type": "stream",
     "text": [
      "1\n",
      "Formatted error trace:\n",
      "Traceback (most recent call last):\n",
      "  File \"/Users/john/Documents/projects/aa/python/starfish/starfish/src/starfish/data_factory/job_manager.py\", line 185, in _run_single_task\n",
      "    output = await self.task_runner.run_task(self.job_config.user_func, input_data)\n",
      "             ^^^^^^^^^^^^^^^^^^^^^^^^^^^^^^^^^^^^^^^^^^^^^^^^^^^^^^^^^^^^^^^^^^^^^^\n",
      "  File \"/Users/john/Documents/projects/aa/python/starfish/starfish/src/starfish/data_factory/task_runner.py\", line 59, in run_task\n",
      "    raise e\n",
      "  File \"/Users/john/Documents/projects/aa/python/starfish/starfish/src/starfish/data_factory/task_runner.py\", line 45, in run_task\n",
      "    result = await asyncio.wait_for(func(**filtered_input), timeout=self.timeout)\n",
      "             ^^^^^^^^^^^^^^^^^^^^^^^^^^^^^^^^^^^^^^^^^^^^^^^^^^^^^^^^^^^^^^^^^^^^\n",
      "  File \"/opt/homebrew/Cellar/python@3.12/3.12.7_1/Frameworks/Python.framework/Versions/3.12/lib/python3.12/asyncio/tasks.py\", line 520, in wait_for\n",
      "    return await fut\n",
      "           ^^^^^^^^^\n",
      "  File \"/var/folders/jk/yy1bgzs93mq3zk1frtffh9k00000gn/T/ipykernel_63945/1372042344.py\", line 3, in re_run_mock_llm\n",
      "    return await mock_llm_call(city_name=city_name, num_records_per_city=num_records_per_city, fail_rate=0.3)\n",
      "           ^^^^^^^^^^^^^^^^^^^^^^^^^^^^^^^^^^^^^^^^^^^^^^^^^^^^^^^^^^^^^^^^^^^^^^^^^^^^^^^^^^^^^^^^^^^^^^^^^^\n",
      "  File \"/Users/john/Documents/projects/aa/python/starfish/starfish/src/starfish/data_factory/utils/mock.py\", line 14, in mock_llm_call\n",
      "    raise ValueError(f\"Mock LLM failed to process city: {city_name}\")\n",
      "ValueError: Mock LLM failed to process city: Sydney\n"
     ]
    }
   ],
   "source": [
    "\n",
    "import traceback\n",
    "\n",
    "failed_records = re_run_mock_llm.get_output_failed()\n",
    "print(len(failed_records))\n",
    "\n",
    "# Format the error trace\n",
    "if failed_records:\n",
    "    err_trace = failed_records[0]['err_trace']\n",
    "    print(\"Formatted error trace:\")\n",
    "    if isinstance(err_trace, list):\n",
    "        # If err_trace is a list, print each item\n",
    "        for item in err_trace:\n",
    "            print(item)\n",
    "    else:\n",
    "        # If it's an exception object, use traceback\n",
    "        traceback.print_exception(type(err_trace), err_trace, err_trace.__traceback__)\n"
   ]
  },
  {
   "cell_type": "code",
   "execution_count": 32,
=======
   "execution_count": 15,
>>>>>>> 45d15911
   "metadata": {},
   "outputs": [
    {
     "name": "stdout",
     "output_type": "stream",
     "text": [
      "When a job is interrupted, you'll see a message like:\n",
      "[RESUME INFO] 🚨 Job stopped unexpectedly. You can resume the job by calling .resume()\n",
      "\n",
      "To resume an interrupted job, simply call:\n",
      "interrupted_job_mock_llm.resume()\n",
      "\n",
      "For this example we have 20/100 data generated and not finished yet!\n"
     ]
    }
   ],
   "source": [
    "print(\"When a job is interrupted, you'll see a message like:\")\n",
    "print(\"[RESUME INFO] 🚨 Job stopped unexpectedly. You can resume the job by calling .resume()\")\n",
    "\n",
    "print(\"\\nTo resume an interrupted job, simply call:\")\n",
    "print(\"interrupted_job_mock_llm.resume()\")\n",
    "print('')\n",
    "print(f\"For this example we have {len(re_run_mock_llm_data_1)}/{len(cities)} data generated and not finished yet!\")"
   ]
  },
  {
   "cell_type": "code",
   "execution_count": 17,
   "metadata": {},
   "outputs": [
    {
     "name": "stdout",
     "output_type": "stream",
     "text": [
      "\u001b[32m2025-04-25 10:18:00\u001b[0m | \u001b[1mINFO    \u001b[0m | \u001b[1m\u001b[1m[JOB RESUME START]\u001b[0m \u001b[33mPICKING UP FROM WHERE THE JOB WAS LEFT OFF...\u001b[0m\n",
      "\u001b[0m\n",
      "\u001b[32m2025-04-25 10:18:00\u001b[0m | \u001b[1mINFO    \u001b[0m | \u001b[1m\u001b[1m[RESUME PROGRESS] STATUS AT THE TIME OF RESUME:\u001b[0m \u001b[32mCompleted: 20 / 100\u001b[0m | \u001b[31mFailed: 0\u001b[0m | \u001b[31mDuplicate: 0\u001b[0m | \u001b[33mFiltered: 0\u001b[0m\u001b[0m\n",
      "\u001b[32m2025-04-25 10:18:00\u001b[0m | \u001b[1mINFO    \u001b[0m | \u001b[1m[JOB PROGRESS] \u001b[32mCompleted: 20/100\u001b[0m | \u001b[33mRunning: 10\u001b[0m | \u001b[36mAttempted: 20\u001b[0m    (\u001b[32mCompleted: 20\u001b[0m, \u001b[31mFailed: 0\u001b[0m, \u001b[35mFiltered: 0\u001b[0m, \u001b[34mDuplicate: 0\u001b[0m)\u001b[0m\n",
      "\u001b[32m2025-04-25 10:18:03\u001b[0m | \u001b[1mINFO    \u001b[0m | \u001b[1m[JOB PROGRESS] \u001b[32mCompleted: 32/100\u001b[0m | \u001b[33mRunning: 10\u001b[0m | \u001b[36mAttempted: 32\u001b[0m    (\u001b[32mCompleted: 32\u001b[0m, \u001b[31mFailed: 0\u001b[0m, \u001b[35mFiltered: 0\u001b[0m, \u001b[34mDuplicate: 0\u001b[0m)\u001b[0m\n",
      "\u001b[32m2025-04-25 10:18:03\u001b[0m | \u001b[31m\u001b[1mERROR   \u001b[0m | \u001b[31m\u001b[1mError running task: Mock LLM failed to process city: Paris\u001b[0m\n",
      "\u001b[32m2025-04-25 10:18:03\u001b[0m | \u001b[31m\u001b[1mERROR   \u001b[0m | \u001b[31m\u001b[1mError running task: Mock LLM failed to process city: Sydney\u001b[0m\n",
      "\u001b[32m2025-04-25 10:18:03\u001b[0m | \u001b[31m\u001b[1mERROR   \u001b[0m | \u001b[31m\u001b[1mError running task: Mock LLM failed to process city: Sydney\u001b[0m\n",
      "\u001b[32m2025-04-25 10:18:06\u001b[0m | \u001b[1mINFO    \u001b[0m | \u001b[1m[JOB PROGRESS] \u001b[32mCompleted: 56/100\u001b[0m | \u001b[33mRunning: 10\u001b[0m | \u001b[36mAttempted: 59\u001b[0m    (\u001b[32mCompleted: 56\u001b[0m, \u001b[31mFailed: 3\u001b[0m, \u001b[35mFiltered: 0\u001b[0m, \u001b[34mDuplicate: 0\u001b[0m)\u001b[0m\n",
      "\u001b[32m2025-04-25 10:18:08\u001b[0m | \u001b[31m\u001b[1mERROR   \u001b[0m | \u001b[31m\u001b[1mError running task: Mock LLM failed to process city: Sydney\u001b[0m\n",
      "\u001b[32m2025-04-25 10:18:08\u001b[0m | \u001b[31m\u001b[1mERROR   \u001b[0m | \u001b[31m\u001b[1mError running task: Mock LLM failed to process city: London\u001b[0m\n",
      "\u001b[32m2025-04-25 10:18:09\u001b[0m | \u001b[1mINFO    \u001b[0m | \u001b[1m[JOB PROGRESS] \u001b[32mCompleted: 69/100\u001b[0m | \u001b[33mRunning: 10\u001b[0m | \u001b[36mAttempted: 74\u001b[0m    (\u001b[32mCompleted: 69\u001b[0m, \u001b[31mFailed: 5\u001b[0m, \u001b[35mFiltered: 0\u001b[0m, \u001b[34mDuplicate: 0\u001b[0m)\u001b[0m\n",
      "\u001b[32m2025-04-25 10:18:09\u001b[0m | \u001b[31m\u001b[1mERROR   \u001b[0m | \u001b[31m\u001b[1mError running task: Mock LLM failed to process city: New York\u001b[0m\n",
      "\u001b[32m2025-04-25 10:18:12\u001b[0m | \u001b[1mINFO    \u001b[0m | \u001b[1m[JOB PROGRESS] \u001b[32mCompleted: 89/100\u001b[0m | \u001b[33mRunning: 10\u001b[0m | \u001b[36mAttempted: 95\u001b[0m    (\u001b[32mCompleted: 89\u001b[0m, \u001b[31mFailed: 6\u001b[0m, \u001b[35mFiltered: 0\u001b[0m, \u001b[34mDuplicate: 0\u001b[0m)\u001b[0m\n",
      "\u001b[32m2025-04-25 10:18:12\u001b[0m | \u001b[31m\u001b[1mERROR   \u001b[0m | \u001b[31m\u001b[1mError running task: Mock LLM failed to process city: Paris\u001b[0m\n",
      "\u001b[32m2025-04-25 10:18:13\u001b[0m | \u001b[31m\u001b[1mERROR   \u001b[0m | \u001b[31m\u001b[1mError running task: Mock LLM failed to process city: New York\u001b[0m\n",
      "\u001b[32m2025-04-25 10:18:14\u001b[0m | \u001b[31m\u001b[1mERROR   \u001b[0m | \u001b[31m\u001b[1mError running task: Mock LLM failed to process city: New York\u001b[0m\n",
      "\u001b[32m2025-04-25 10:18:14\u001b[0m | \u001b[1mINFO    \u001b[0m | \u001b[1mSending telemetry event, TELEMETRY_ENABLED=true\u001b[0m\n",
      "\u001b[32m2025-04-25 10:18:14\u001b[0m | \u001b[1mINFO    \u001b[0m | \u001b[1m[JOB FINISHED] \u001b[1mFinal Status:\u001b[0m \u001b[32mCompleted: 100/100\u001b[0m | \u001b[33mAttempted: 109\u001b[0m (Failed: 9, Filtered: 0, Duplicate: 0)\u001b[0m\n"
     ]
    }
   ],
   "source": [
    "## Lets keep continue the rest of run by resume_from_checkpoint \n",
    "re_run_mock_llm_data_2 = re_run_mock_llm.resume()"
   ]
  },
  {
   "cell_type": "code",
   "execution_count": 18,
   "metadata": {},
   "outputs": [
    {
     "name": "stdout",
     "output_type": "stream",
     "text": [
      "Now we still able to finished with what is left!! 100 data generated!\n"
     ]
    }
   ],
   "source": [
    "print(f\"Now we still able to finished with what is left!! {len(re_run_mock_llm_data_2)} data generated!\")"
   ]
  },
  {
   "cell_type": "markdown",
   "metadata": {},
   "source": [
    "#### 6. Dry run\n",
    "Before running a large job, you can do a \"dry run\" to test your pipeline. This only processes a single item and doesn't save state to the database."
   ]
  },
  {
   "cell_type": "code",
   "execution_count": 19,
   "metadata": {},
   "outputs": [
    {
     "name": "stdout",
     "output_type": "stream",
     "text": [
      "\u001b[32m2025-04-25 10:18:14\u001b[0m | \u001b[1mINFO    \u001b[0m | \u001b[1m\u001b[1m[JOB START]\u001b[0m \u001b[36mMaster Job ID: None\u001b[0m | \u001b[33mLogging progress every 3 seconds\u001b[0m\u001b[0m\n",
      "\u001b[32m2025-04-25 10:18:14\u001b[0m | \u001b[1mINFO    \u001b[0m | \u001b[1m[JOB PROGRESS] \u001b[32mCompleted: 0/1\u001b[0m | \u001b[33mRunning: 1\u001b[0m | \u001b[36mAttempted: 0\u001b[0m    (\u001b[32mCompleted: 0\u001b[0m, \u001b[31mFailed: 0\u001b[0m, \u001b[35mFiltered: 0\u001b[0m, \u001b[34mDuplicate: 0\u001b[0m)\u001b[0m\n",
      "\u001b[32m2025-04-25 10:18:15\u001b[0m | \u001b[1mINFO    \u001b[0m | \u001b[1mSending telemetry event, TELEMETRY_ENABLED=true\u001b[0m\n",
      "\u001b[32m2025-04-25 10:18:15\u001b[0m | \u001b[1mINFO    \u001b[0m | \u001b[1m[JOB FINISHED] \u001b[1mFinal Status:\u001b[0m \u001b[32mCompleted: 1/0\u001b[0m | \u001b[33mAttempted: 1\u001b[0m (Failed: 0, Filtered: 0, Duplicate: 0)\u001b[0m\n"
     ]
    }
   ],
   "source": [
    "@data_factory(max_concurrency=10)\n",
    "async def dry_run_mock_llm(city_name: str, num_records_per_city: int):\n",
    "    return await mock_llm_call(city_name=city_name, num_records_per_city=num_records_per_city, fail_rate=0.3)\n",
    "\n",
    "dry_run_mock_llm_data = dry_run_mock_llm.dry_run(city_name=[\"New York\", \"London\", \"Tokyo\", \"Paris\", \"Sydney\"]*20, num_records_per_city=1)"
   ]
  },
  {
   "cell_type": "markdown",
   "metadata": {},
   "source": [
    "#### 8. Advanced Usage\n",
    "Data Factory offers more advanced capabilities for complete pipeline customization, including hooks that execute at key stages and shareable state to coordinate between tasks. These powerful features enable complex workflows and fine-grained control. Our dedicated examples for advanced data_factory usage will be coming soon!"
   ]
  }
 ],
 "metadata": {
  "kernelspec": {
   "display_name": "starfish-T7IInzTH-py3.11",
   "language": "python",
   "name": "python3"
  },
  "language_info": {
   "codemirror_mode": {
    "name": "ipython",
    "version": 3
   },
   "file_extension": ".py",
   "mimetype": "text/x-python",
   "name": "python",
   "nbconvert_exporter": "python",
   "pygments_lexer": "ipython3",
   "version": "3.11.7"
  }
 },
 "nbformat": 4,
 "nbformat_minor": 2
}<|MERGE_RESOLUTION|>--- conflicted
+++ resolved
@@ -508,44 +508,13 @@
   },
   {
    "cell_type": "code",
-<<<<<<< HEAD
-   "execution_count": 1,
-   "metadata": {},
-   "outputs": [],
-   "source": [
-    "import nest_asyncio\n",
-    "nest_asyncio.apply()\n",
-    "\n",
-    "from starfish import StructuredLLM, data_factory\n",
-    "from starfish.llm.utils import merge_structured_outputs\n",
-    "\n",
-    "from starfish.common.env_loader import load_env_file ## Load environment variables from .env file\n",
-    "load_env_file()\n",
-    "from starfish.data_factory.utils.mock import mock_llm_call"
-   ]
-  },
-  {
-   "cell_type": "code",
-   "execution_count": 2,
-=======
    "execution_count": 14,
->>>>>>> 45d15911
-   "metadata": {},
-   "outputs": [
-    {
-     "name": "stdout",
-     "output_type": "stream",
-     "text": [
-<<<<<<< HEAD
-      "\u001b[32m2025-05-04 13:32:56\u001b[0m | \u001b[1mINFO    \u001b[0m | \u001b[1m\u001b[1m[JOB START]\u001b[0m \u001b[36mMaster Job ID: e674deb2-f6df-4feb-9753-49aec2efe56b\u001b[0m | \u001b[33mLogging progress every 3 seconds\u001b[0m\u001b[0m\n",
-      "\u001b[32m2025-05-04 13:32:56\u001b[0m | \u001b[1mINFO    \u001b[0m | \u001b[1m[JOB PROGRESS] \u001b[32mCompleted: 0/100\u001b[0m | \u001b[33mRunning: 10\u001b[0m | \u001b[36mAttempted: 0\u001b[0m    (\u001b[32mCompleted: 0\u001b[0m, \u001b[31mFailed: 0\u001b[0m, \u001b[35mFiltered: 0\u001b[0m, \u001b[34mDuplicate: 0\u001b[0m)\u001b[0m\n",
-      "\u001b[32m2025-05-04 13:32:59\u001b[0m | \u001b[1mINFO    \u001b[0m | \u001b[1m[JOB PROGRESS] \u001b[32mCompleted: 12/100\u001b[0m | \u001b[33mRunning: 10\u001b[0m | \u001b[36mAttempted: 12\u001b[0m    (\u001b[32mCompleted: 12\u001b[0m, \u001b[31mFailed: 0\u001b[0m, \u001b[35mFiltered: 0\u001b[0m, \u001b[34mDuplicate: 0\u001b[0m)\u001b[0m\n",
-      "\u001b[32m2025-05-04 13:32:59\u001b[0m | \u001b[31m\u001b[1mERROR   \u001b[0m | \u001b[31m\u001b[1mError running task: Mock LLM failed to process city: London\u001b[0m\n",
-      "\u001b[32m2025-05-04 13:32:59\u001b[0m | \u001b[31m\u001b[1mERROR   \u001b[0m | \u001b[31m\u001b[1mError running task: Mock LLM failed to process city: New York\u001b[0m\n",
-      "\u001b[32m2025-05-04 13:33:00\u001b[0m | \u001b[1mINFO    \u001b[0m | \u001b[1m[JOB FINISHED] \u001b[1mFinal Status:\u001b[0m \u001b[32mCompleted: 14/100\u001b[0m | \u001b[33mAttempted: 16\u001b[0m (Failed: 2, Filtered: 0, Duplicate: 0)\u001b[0m\n",
-      "\u001b[32m2025-05-04 13:33:00\u001b[0m | \u001b[31m\u001b[1mERROR   \u001b[0m | \u001b[31m\u001b[1mError occurred: KeyboardInterrupt\u001b[0m\n",
-      "\u001b[32m2025-05-04 13:33:00\u001b[0m | \u001b[1mINFO    \u001b[0m | \u001b[1m[RESUME INFO] 🚨 Job stopped unexpectedly. You can resume the job by calling resume_from_checkpoint(master_job_id='e674deb2-f6df-4feb-9753-49aec2efe56b')\u001b[0m\n"
-=======
+   "metadata": {},
+   "outputs": [
+    {
+     "name": "stdout",
+     "output_type": "stream",
+     "text": [
       "\u001b[32m2025-04-25 10:17:12\u001b[0m | \u001b[1mINFO    \u001b[0m | \u001b[1m\u001b[1m[JOB START]\u001b[0m \u001b[36mMaster Job ID: b2a400b3-32e7-45ee-b8e8-c2bc7afe9f11\u001b[0m | \u001b[33mLogging progress every 3 seconds\u001b[0m\u001b[0m\n",
       "\u001b[32m2025-04-25 10:17:12\u001b[0m | \u001b[1mINFO    \u001b[0m | \u001b[1m[JOB PROGRESS] \u001b[32mCompleted: 0/100\u001b[0m | \u001b[33mRunning: 10\u001b[0m | \u001b[36mAttempted: 0\u001b[0m    (\u001b[32mCompleted: 0\u001b[0m, \u001b[31mFailed: 0\u001b[0m, \u001b[35mFiltered: 0\u001b[0m, \u001b[34mDuplicate: 0\u001b[0m)\u001b[0m\n",
       "\u001b[32m2025-04-25 10:17:15\u001b[0m | \u001b[1mINFO    \u001b[0m | \u001b[1m[JOB PROGRESS] \u001b[32mCompleted: 17/100\u001b[0m | \u001b[33mRunning: 10\u001b[0m | \u001b[36mAttempted: 17\u001b[0m    (\u001b[32mCompleted: 17\u001b[0m, \u001b[31mFailed: 0\u001b[0m, \u001b[35mFiltered: 0\u001b[0m, \u001b[34mDuplicate: 0\u001b[0m)\u001b[0m\n",
@@ -553,7 +522,6 @@
       "\u001b[32m2025-04-25 10:17:15\u001b[0m | \u001b[31m\u001b[1mERROR   \u001b[0m | \u001b[31m\u001b[1mError occurred: KeyboardInterrupt\u001b[0m\n",
       "\u001b[32m2025-04-25 10:17:15\u001b[0m | \u001b[1mINFO    \u001b[0m | \u001b[1m[RESUME INFO] 🚨 Job stopped unexpectedly. You can resume the job by calling .resume()\u001b[0m\n",
       "\u001b[32m2025-04-25 10:17:15\u001b[0m | \u001b[1mINFO    \u001b[0m | \u001b[1m[JOB FINISHED] \u001b[1mFinal Status:\u001b[0m \u001b[32mCompleted: 20/100\u001b[0m | \u001b[33mAttempted: 20\u001b[0m (Failed: 0, Filtered: 0, Duplicate: 0)\u001b[0m\n"
->>>>>>> 45d15911
      ]
     }
    ],
@@ -568,106 +536,7 @@
   },
   {
    "cell_type": "code",
-<<<<<<< HEAD
-   "execution_count": 12,
-   "metadata": {},
-   "outputs": [
-    {
-     "name": "stdout",
-     "output_type": "stream",
-     "text": [
-      "\u001b[32m2025-05-04 13:33:37\u001b[0m | \u001b[1mINFO    \u001b[0m | \u001b[1m\u001b[1m[JOB RESUME START]\u001b[0m \u001b[33mPICKING UP FROM WHERE THE JOB WAS LEFT OFF...\u001b[0m\n",
-      "\u001b[0m\n",
-      "\u001b[32m2025-05-04 13:33:37\u001b[0m | \u001b[1mINFO    \u001b[0m | \u001b[1m\u001b[1m[RESUME PROGRESS] STATUS AT THE TIME OF RESUME:\u001b[0m \u001b[32mCompleted: 100 / 100\u001b[0m | \u001b[31mFailed: 5\u001b[0m | \u001b[31mDuplicate: 0\u001b[0m | \u001b[33mFiltered: 0\u001b[0m\u001b[0m\n",
-      "\u001b[32m2025-05-04 13:33:37\u001b[0m | \u001b[1mINFO    \u001b[0m | \u001b[1m[JOB FINISHED] \u001b[1mFinal Status:\u001b[0m \u001b[32mCompleted: 100/100\u001b[0m | \u001b[33mAttempted: 105\u001b[0m (Failed: 5, Filtered: 0, Duplicate: 0)\u001b[0m\n"
-     ]
-    }
-   ],
-   "source": [
-    "re_run_mock_llm_data_2 = re_run_mock_llm.resume()"
-   ]
-  },
-  {
-   "cell_type": "code",
    "execution_count": 15,
-   "metadata": {},
-   "outputs": [
-    {
-     "name": "stdout",
-     "output_type": "stream",
-     "text": [
-      "0\n"
-     ]
-    }
-   ],
-   "source": [
-    "# input_data = re_run_mock_llm.get_input_data()\n",
-    "# print(input_data)\n",
-    "# completed_record = re_run_mock_llm.get_output_data(filter=\"completed\")\n",
-    "# print(len(completed_record))\n",
-    "\n",
-    "failed_record = re_run_mock_llm.get_output_data(filter=\"failed\")\n",
-    "print(len(failed_record))\n"
-   ]
-  },
-  {
-   "cell_type": "code",
-   "execution_count": 5,
-   "metadata": {},
-   "outputs": [
-    {
-     "name": "stdout",
-     "output_type": "stream",
-     "text": [
-      "1\n",
-      "Formatted error trace:\n",
-      "Traceback (most recent call last):\n",
-      "  File \"/Users/john/Documents/projects/aa/python/starfish/starfish/src/starfish/data_factory/job_manager.py\", line 185, in _run_single_task\n",
-      "    output = await self.task_runner.run_task(self.job_config.user_func, input_data)\n",
-      "             ^^^^^^^^^^^^^^^^^^^^^^^^^^^^^^^^^^^^^^^^^^^^^^^^^^^^^^^^^^^^^^^^^^^^^^\n",
-      "  File \"/Users/john/Documents/projects/aa/python/starfish/starfish/src/starfish/data_factory/task_runner.py\", line 59, in run_task\n",
-      "    raise e\n",
-      "  File \"/Users/john/Documents/projects/aa/python/starfish/starfish/src/starfish/data_factory/task_runner.py\", line 45, in run_task\n",
-      "    result = await asyncio.wait_for(func(**filtered_input), timeout=self.timeout)\n",
-      "             ^^^^^^^^^^^^^^^^^^^^^^^^^^^^^^^^^^^^^^^^^^^^^^^^^^^^^^^^^^^^^^^^^^^^\n",
-      "  File \"/opt/homebrew/Cellar/python@3.12/3.12.7_1/Frameworks/Python.framework/Versions/3.12/lib/python3.12/asyncio/tasks.py\", line 520, in wait_for\n",
-      "    return await fut\n",
-      "           ^^^^^^^^^\n",
-      "  File \"/var/folders/jk/yy1bgzs93mq3zk1frtffh9k00000gn/T/ipykernel_63945/1372042344.py\", line 3, in re_run_mock_llm\n",
-      "    return await mock_llm_call(city_name=city_name, num_records_per_city=num_records_per_city, fail_rate=0.3)\n",
-      "           ^^^^^^^^^^^^^^^^^^^^^^^^^^^^^^^^^^^^^^^^^^^^^^^^^^^^^^^^^^^^^^^^^^^^^^^^^^^^^^^^^^^^^^^^^^^^^^^^^^\n",
-      "  File \"/Users/john/Documents/projects/aa/python/starfish/starfish/src/starfish/data_factory/utils/mock.py\", line 14, in mock_llm_call\n",
-      "    raise ValueError(f\"Mock LLM failed to process city: {city_name}\")\n",
-      "ValueError: Mock LLM failed to process city: Sydney\n"
-     ]
-    }
-   ],
-   "source": [
-    "\n",
-    "import traceback\n",
-    "\n",
-    "failed_records = re_run_mock_llm.get_output_failed()\n",
-    "print(len(failed_records))\n",
-    "\n",
-    "# Format the error trace\n",
-    "if failed_records:\n",
-    "    err_trace = failed_records[0]['err_trace']\n",
-    "    print(\"Formatted error trace:\")\n",
-    "    if isinstance(err_trace, list):\n",
-    "        # If err_trace is a list, print each item\n",
-    "        for item in err_trace:\n",
-    "            print(item)\n",
-    "    else:\n",
-    "        # If it's an exception object, use traceback\n",
-    "        traceback.print_exception(type(err_trace), err_trace, err_trace.__traceback__)\n"
-   ]
-  },
-  {
-   "cell_type": "code",
-   "execution_count": 32,
-=======
-   "execution_count": 15,
->>>>>>> 45d15911
    "metadata": {},
    "outputs": [
     {
